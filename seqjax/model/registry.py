"""Central registry for sequential models, parameter presets, and conditions.

The registries in this module let experiments and tests discover the models
that ship with :mod:`seqjax` without having to know the implementation
details.  To register a new model:

1. Add its label to :data:`SequentialModelLabel`.
2. Insert the model class into :data:`sequential_models` under the same label.
3. Provide any reusable parameter presets in :data:`parameter_settings` using
   nested dictionaries where the outer key matches the model label and the
   inner keys name the presets (e.g. ``"base"``).
4. If the model requires structured conditioning data, register a callable in
   :data:`condition_generators` that produces a pytree of conditions for a
   given sequence length.

Labels must be consistent across all three registries so that
``sequential_models[label]``, ``parameter_settings[label]``, and
``condition_generators[label]`` refer to the same model family.
"""

from dataclasses import dataclass, field
from functools import partial
import typing

import jax.numpy as jnp

from . import ar, double_well
<<<<<<< HEAD
from .base import BayesianSequentialModel, SequentialModel
from .typing import Parameters

PosteriorFactory = typing.Callable[[Parameters], BayesianSequentialModel]

=======
from .base import SequentialModel
from .typing import Parameters

>>>>>>> 7697e2bc
SequentialModelLabel = typing.Literal["ar", "double_well"]

# Maps each model label to its ``SequentialModel`` implementation. The keys
# must appear in ``SequentialModelLabel`` and are typically accessed via
# ``sequential_models[label]``. When adding a new model, extend
# ``SequentialModelLabel`` and add the class here with the same label.
sequential_models: dict[SequentialModelLabel, type[SequentialModel]] = {
    "ar": ar.AR1Target,
    "double_well": double_well.DoubleWellTarget,
<<<<<<< HEAD
}

# Factories that create a ``BayesianSequentialModel`` for each target model
# label. These factories are typically called with the generative parameters to
# construct the posterior used by inference algorithms.
posterior_factories: dict[SequentialModelLabel, PosteriorFactory] = {
    "ar": typing.cast(PosteriorFactory, ar.AR1Bayesian),
    "double_well": typing.cast(PosteriorFactory, double_well.DoubleWellBayesian),
=======
>>>>>>> 7697e2bc
}

# Predefined parameter presets for each model. The outer keys mirror
# ``sequential_models`` and thus use ``SequentialModelLabel``. Inner keys are
# free-form preset names (e.g. ``"base"``) that experiments reference with
# ``parameter_settings[label][preset]``. Add new presets under the appropriate
# model label and keep labels consistent across both dictionaries.
parameter_settings: dict[SequentialModelLabel, dict[str, Parameters]] = {
    "ar": {
        "base": ar.ARParameters(
            ar=jnp.array(0.8),
            observation_std=jnp.array(0.1),
            transition_std=jnp.array(0.5),
        ),
        "lower_ar": ar.ARParameters(
            ar=jnp.array(0.5),
            observation_std=jnp.array(0.1),
            transition_std=jnp.array(0.5),
        ),
    },
    "double_well": {
        "base": double_well.DoubleWellParams(
            energy_barrier=jnp.array(0.5),
            observation_std=jnp.array(1.0),
            transition_std=jnp.array(0.5),
        ),
    },
}

ConditionGenerator = typing.Callable[[int], typing.Any]

# Optional mapping of model labels to callables that generate condition
# sequences for simulations and likelihood evaluations.
condition_generators: dict[SequentialModelLabel, ConditionGenerator] = {
    "double_well": partial(double_well.make_unit_time_increments, dt=1.0),
}


@dataclass(kw_only=True, frozen=True, slots=True)
class DataConfig:
    target_model_label: SequentialModelLabel
    generative_parameter_label: str
    sequence_length: int
    seed: int

    @property
    def dataset_name(self):
        dataset_name = self.target_model_label
        dataset_name += f"-{self.generative_parameter_label}"
        dataset_name += f"-d{self.seed}"
        dataset_name += f"-l{self.sequence_length}"
        return dataset_name

    @property
    def target(self):
        return sequential_models[self.target_model_label]

    @property
    def generative_parameters(self):
        return parameter_settings[self.target_model_label][
            self.generative_parameter_label
        ]

    @property
    def posterior_factory(self) -> PosteriorFactory:
        return posterior_factories[self.target_model_label]


@dataclass(kw_only=True, frozen=True, slots=True)
class ARDataConfig(DataConfig):
    target_model_label: SequentialModelLabel = field(default="ar", init=False)<|MERGE_RESOLUTION|>--- conflicted
+++ resolved
@@ -25,17 +25,11 @@
 import jax.numpy as jnp
 
 from . import ar, double_well
-<<<<<<< HEAD
+
 from .base import BayesianSequentialModel, SequentialModel
 from .typing import Parameters
 
 PosteriorFactory = typing.Callable[[Parameters], BayesianSequentialModel]
-
-=======
-from .base import SequentialModel
-from .typing import Parameters
-
->>>>>>> 7697e2bc
 SequentialModelLabel = typing.Literal["ar", "double_well"]
 
 # Maps each model label to its ``SequentialModel`` implementation. The keys
@@ -45,7 +39,6 @@
 sequential_models: dict[SequentialModelLabel, type[SequentialModel]] = {
     "ar": ar.AR1Target,
     "double_well": double_well.DoubleWellTarget,
-<<<<<<< HEAD
 }
 
 # Factories that create a ``BayesianSequentialModel`` for each target model
@@ -54,8 +47,6 @@
 posterior_factories: dict[SequentialModelLabel, PosteriorFactory] = {
     "ar": typing.cast(PosteriorFactory, ar.AR1Bayesian),
     "double_well": typing.cast(PosteriorFactory, double_well.DoubleWellBayesian),
-=======
->>>>>>> 7697e2bc
 }
 
 # Predefined parameter presets for each model. The outer keys mirror
