--- conflicted
+++ resolved
@@ -15,17 +15,13 @@
 # simple inference utilities
 from .inference.particlefilter import BootstrapParticleFilter, AuxiliaryParticleFilter
 from .inference.mcmc import NUTSConfig, run_nuts
-<<<<<<< HEAD
 from .inference import (
     BufferedConfig,
     run_buffered_filter,
     BufferedSGLDConfig,
     run_buffered_sgld,
 )
-=======
 from .inference.pmcmc import RandomWalkConfig, ParticleMCMCConfig, run_particle_mcmc
->>>>>>> bd06fbe7
-
 __all__ = [
     "simulate",
     "evaluate",
@@ -39,15 +35,12 @@
     "AuxiliaryParticleFilter",
     "NUTSConfig",
     "run_nuts",
-<<<<<<< HEAD
     "BufferedConfig",
     "run_buffered_filter",
     "BufferedSGLDConfig",
     "run_buffered_sgld",
-]
-=======
     "RandomWalkConfig",
     "ParticleMCMCConfig",
     "run_particle_mcmc",
-]
->>>>>>> bd06fbe7
+
+]