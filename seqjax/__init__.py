--- conflicted
+++ resolved
@@ -20,12 +20,9 @@
     run_buffered_filter,
     BufferedSGLDConfig,
     run_buffered_sgld,
-)
-<<<<<<< HEAD
 
-=======
 from .inference.pmcmc import RandomWalkConfig, ParticleMCMCConfig, run_particle_mcmc
->>>>>>> 28b81aa5
+
 __all__ = [
     "simulate",
     "evaluate",
@@ -43,11 +40,7 @@
     "run_buffered_filter",
     "BufferedSGLDConfig",
     "run_buffered_sgld",
-<<<<<<< HEAD
-=======
     "RandomWalkConfig",
     "ParticleMCMCConfig",
     "run_particle_mcmc",
-
->>>>>>> 28b81aa5
 ]