--- conflicted
+++ resolved
@@ -45,9 +45,8 @@
 
 COMMON_CODE_DEFINITIONS: Dict[str, Dict[str, _CodeValue]] = {
     "LR": {"1e-2": 1e-2, "1e-3": 1e-3, "1e-4": 1e-4},
-<<<<<<< HEAD
-    "MC": {"1": 1, "10": 10},
-    "BS": {"1": 1, "10": 10},
+    "MC": {"1": 1, "10": 10, "50": 50, "100": 100},
+    "BS": {"1": 1, "10": 10, "50": 50, "100": 100},
     "RL": {"L": 5 * 60 * 60, "M": 2 * 60 * 60, "S": 30 * 60},
     "TS": {
         "S": 1_000,
@@ -55,10 +54,6 @@
         "M": 100_000,
         "L": 1_000_000,
     },
-=======
-    "MC": {"1": 1, "10": 10, "50": 50, "100": 100},
-    "BS": {"1": 1, "10": 10, "50": 50, "100": 100},
->>>>>>> 63f1e4ff
     "EMB": {
         "LC": lambda: vi_run.LongContextEmbedder(prev_window=5, post_window=5),
         "SC": lambda: vi_run.ShortContextEmbedder(prev_window=2, post_window=2),
