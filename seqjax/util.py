"""Utility helpers for manipulating JAX pytrees."""

from functools import partial
from typing import Any, Iterable

import jax
import jax.numpy as jnp


def index_pytree(tree: Any, index: int | Iterable[int]) -> Any:
    """Index a pytree of arrays along the first dimension."""

    if isinstance(index, int):
        index = (index,)

    def take_index(tree: Any) -> Any:
        for sub_index in index:
            tree = partial(jax.lax.index_in_dim, index=sub_index, keepdims=False)(tree)
        return tree

    return jax.tree_util.tree_map(take_index, tree)


def index_pytree_in_dim(tree: Any, index: int, dim: int) -> Any:
    """Index a pytree along a specified dimension."""

    def take_index(tree: Any) -> Any:
        return jax.lax.index_in_dim(
            tree,
            index,
            axis=dim,
            keepdims=False,
        )

    return jax.tree_util.tree_map(take_index, tree)


def dynamic_index_pytree_in_dim(tree: Any, index: int, dim: int) -> Any:
    """Dynamically index a pytree along a specified dimension."""

    def take_index(tree: Any) -> Any:
        return jax.lax.dynamic_index_in_dim(
            tree,
            index,
            axis=dim,
            keepdims=False,
        )

    return jax.tree_util.tree_map(take_index, tree)


def slice_pytree(tree: Any, start_index: int, limit_index: int, dim: int = 0) -> Any:
    """Slice a pytree along ``dim`` between ``start_index`` and ``limit_index``."""

    return jax.tree_util.tree_map(
        partial(
            jax.lax.slice_in_dim,
            start_index=start_index,
            limit_index=limit_index,
            axis=dim,
        ),
        tree,
    )


def dynamic_slice_pytree(
    tree: Any,
    start_index: int,
    limit_index: int,
    dim: int = 0,
) -> Any:
    """Dynamically slice a pytree along ``dim``."""

    slice_size = limit_index - start_index
    return jax.tree_util.tree_map(
        partial(
            jax.lax.dynamic_slice_in_dim,
            start_index=start_index,
<<<<<<< HEAD
            slice_size=slice_size,
=======
            slice_size=limit_index - start_index,
>>>>>>> f7d54372
            axis=dim,
        ),
        tree,
    )


def concat_pytree(*trees: Any, axis: int = 0) -> Any:
    """Concatenate pytrees along ``axis``."""
    def _concat(*leaves):
        max_ndim = max(leaf.ndim for leaf in leaves)
        expanded = [
            jnp.expand_dims(leaf, list(range(max_ndim - leaf.ndim)))
            if leaf.ndim < max_ndim
            else leaf
            for leaf in leaves
        ]
        return jax.lax.concatenate(expanded, dimension=axis)

    return jax.tree_util.tree_map(_concat, *trees)


def pytree_shape(tree: Any) -> tuple[tuple[int, ...], int]:
    """Return the shape of leaves and leaf count of ``tree``."""

    # assumes tree is matched and all leaves are arrays
    leaves = jax.tree_util.tree_leaves(tree)
    leaf_shapes = [jnp.shape(leaf) for leaf in leaves]
    return leaf_shapes[0], len(leaf_shapes)


def broadcast_pytree(tree: Any, target_shape: tuple[int, ...]) -> Any:
    """Broadcast leaves in ``tree`` to ``target_shape``."""

    def _broadcast(x: Any) -> Any:
        x = jnp.asarray(x)
        if x.shape == target_shape:
            return x
        if x.shape == ():  # scalar
            return jnp.broadcast_to(x, target_shape)
        raise ValueError(f"Expected shape {target_shape} or (), got {x.shape}")

    return jax.tree_util.tree_map(_broadcast, tree)


def infer_pytree_shape(pytree: Any) -> tuple[int, ...]:
    """Infer a broadcastable shape from a pytree."""

    leaves, _ = jax.tree_util.tree_flatten(pytree)

    shape: tuple[int, ...] = ()
    for x in leaves:
        if jnp.shape(x) != ():
            shape = jnp.shape(x)
            break

    return shape<|MERGE_RESOLUTION|>--- conflicted
+++ resolved
@@ -76,11 +76,9 @@
         partial(
             jax.lax.dynamic_slice_in_dim,
             start_index=start_index,
-<<<<<<< HEAD
             slice_size=slice_size,
-=======
             slice_size=limit_index - start_index,
->>>>>>> f7d54372
+
             axis=dim,
         ),
         tree,
