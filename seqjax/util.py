--- conflicted
+++ resolved
@@ -69,12 +69,7 @@
     slice_size: int,
     dim: int = 0,
 ) -> Any:
-<<<<<<< HEAD
-    """Dynamically slice a pytree along ``dim``."""
-=======
     """Dynamically slice a pytree along ``dim`` with a fixed ``slice_size``."""
-
->>>>>>> 26ee5984
     return jax.tree_util.tree_map(
         partial(
             jax.lax.dynamic_slice_in_dim,
