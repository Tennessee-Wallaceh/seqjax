--- conflicted
+++ resolved
@@ -46,11 +46,7 @@
     step_size: float = 1e-3
     num_adaptation: int = 1000
     num_warmup: int = 1000
-<<<<<<< HEAD
-    num_steps: int | None = None
-=======
     num_steps: int = 5000  # length of the chain
->>>>>>> f364327d
     inverse_mass_matrix: Any | None = None
     num_chains: int = 1
 
@@ -155,12 +151,7 @@
     warmup_time = end_warmup_time - start_warmup_time
 
     start_time = time.time()
-<<<<<<< HEAD
-    total_samples = config.num_steps or test_samples
-    samples_per_chain = int(total_samples / config.num_chains)
-=======
     samples_per_chain = int(config.num_steps / config.num_chains)
->>>>>>> f364327d
     _, paths = inference_loop_multiple_chains(
         sample_key,
         nuts.step,
