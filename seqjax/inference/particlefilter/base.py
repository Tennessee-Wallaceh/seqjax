from __future__ import annotations

from functools import cached_property
from typing import Callable, Generic, Protocol
from abc import abstractmethod

import equinox as eqx
import jax
import jax.numpy as jnp
import jax.random as jrandom
from jaxtyping import Array, PRNGKeyArray, PyTree, Scalar

from seqjax.model.base import (
    ConditionType,
    ObservationType,
    ParametersType,
    ParticleType,
    SequentialModel,
    Transition,
)
from seqjax.model.typing import Batched, SequenceAxis, EnforceInterface
from .resampling import Resampler
from .metrics import compute_esse_from_log_weights


class Proposal(
    eqx.Module,
    Generic[ParticleType, ObservationType, ConditionType, ParametersType],
    EnforceInterface,
):
    """Proposal distribution for sequential importance sampling."""

    order: eqx.AbstractClassVar[int]

    @staticmethod
    @abstractmethod
    def sample(
        key: PRNGKeyArray,
        particle_history: tuple[ParticleType, ...],
        observation: ObservationType,
        condition: ConditionType,
        parameters: ParametersType,
    ) -> ParticleType: ...

    @staticmethod
    @abstractmethod
    def log_prob(
        particle_history: tuple[ParticleType, ...],
        observation: ObservationType,
        particle: ParticleType,
        condition: ConditionType,
        parameters: ParametersType,
    ) -> Scalar: ...


class TransitionProposal(
    eqx.Module,
    Generic[ParticleType, ObservationType, ConditionType, ParametersType],
):
    """Adapter converting a ``Transition`` to a ``Proposal``."""

    transition: Transition[ParticleType, ConditionType, ParametersType]
    order: int

    def sample(
        self,
        key: PRNGKeyArray,
        particle_history: tuple[ParticleType, ...],
        observation: ObservationType,
        condition: ConditionType,
        parameters: ParametersType,
    ) -> ParticleType:
        return self.transition.sample(key, particle_history, condition, parameters)

    def log_prob(
        self,
        particle_history: tuple[ParticleType, ...],
        observation: ObservationType,
        particle: ParticleType,
        condition: ConditionType,
        parameters: ParametersType,
    ) -> Scalar:
        return self.transition.log_prob(
            particle_history, particle, condition, parameters
        )


def proposal_from_transition(
    transition: Transition[ParticleType, ConditionType, ParametersType],
) -> TransitionProposal[ParticleType, ObservationType, ConditionType, ParametersType]:
    return TransitionProposal(transition=transition, order=transition.order)


class Recorder(Protocol):
    def __call__(
        self, weights: Array, particles: tuple[ParticleType, ...]
    ) -> PyTree: ...


class SMCSampler(
    eqx.Module,
    Generic[ParticleType, ObservationType, ConditionType, ParametersType],
):
    """Base class implementing sequential Monte Carlo."""

    target: SequentialModel[
        ParticleType, ObservationType, ConditionType, ParametersType
    ]
    proposal: Proposal[ParticleType, ObservationType, ConditionType, ParametersType]
    resampler: Resampler
    num_particles: int

    @cached_property
    def proposal_sample(self) -> Callable:
        return jax.vmap(self.proposal.sample, in_axes=[0, 0, None, None, None])

    @cached_property
    def proposal_logp(self) -> Callable:
        return jax.vmap(self.proposal.log_prob, in_axes=[0, None, 0, None, None])

    @cached_property
    def transition_logp(self) -> Callable:
        return jax.vmap(self.target.transition.log_prob, in_axes=[0, 0, None, None])

    @cached_property
    def emission_logp(self) -> Callable:
        return jax.vmap(
            self.target.emission.log_prob,
            in_axes=[0, None, None, None, None],
        )

    def _resample_log_weights(
        self,
        log_w: Array,
        particles: tuple[ParticleType, ...],
        observation_history: tuple[ObservationType, ...],
        observation: ObservationType,
        condition: ConditionType,
        params: ParametersType,
    ) -> Array:
        """Return the log-weights used for resampling."""

        return log_w

    def sample_step(
        self,
        step_key: PRNGKeyArray,
        log_w: Array,
        particles: tuple[ParticleType, ...],
        observation_history: tuple[ObservationType, ...],
        observation: ObservationType,
        condition: ConditionType,
        params: ParametersType,
    ) -> tuple[Array, tuple[ParticleType, ...], tuple[ObservationType, ...], Scalar]:
        """Advance the filter by one step and maintain particle history."""

        resample_key, proposal_key = jrandom.split(step_key)

<<<<<<< HEAD
        log_w_resample = self._resample_log_weights(
            log_w,
            particles,
            observation_history,
            observation,
            condition,
            params,
        )

        ess_e = compute_esse_from_log_weights(log_w_resample)

        particles = self.resampler(resample_key, log_w_resample, particles, ess_e)
=======
        particles, log_w = self.resampler(resample_key, log_w, particles, ess_e)
>>>>>>> 97c836f8

        proposal_history = particles[-self.proposal.order :]
        transition_history = particles[-self.target.transition.order :]

        next_particles = self.proposal_sample(
            jrandom.split(proposal_key, self.num_particles),
            proposal_history,
            observation,
            condition,
            params,
        )

        emission_history = (
            particles[-(self.target.emission.order - 1) :]
            if self.target.emission.order > 1
            else ()
        )
        emission_particles = (*emission_history, next_particles)

        obs_history = (
            observation_history[-self.target.emission.observation_dependency :]
            if self.target.emission.observation_dependency > 0
            else ()
        )

        inc_weight = (
            self.transition_logp(transition_history, next_particles, condition, params)
            + self.emission_logp(
                emission_particles,
                obs_history,
                observation,
                condition,
                params,
            )
            - self.proposal_logp(
                proposal_history, observation, next_particles, condition, params
            )
        )
        log_w = log_w + inc_weight

        max_order = max(self.target.transition.order, self.target.emission.order)
        particles = (*particles, next_particles)[-max_order:]

        if self.target.emission.observation_dependency > 0:
            observation_history = (*observation_history, observation)[
                -self.target.emission.observation_dependency :
            ]
        else:
            observation_history = ()

        return log_w, particles, observation_history, ess_e


def run_filter(
    smc: SMCSampler[ParticleType, ObservationType, ConditionType, ParametersType],
    key: PRNGKeyArray,
    parameters: ParametersType,
    observation_path: Batched[ObservationType, SequenceAxis],
    condition_path: Batched[ConditionType, SequenceAxis] | None = None,
    *,
    initial_conditions: tuple[ConditionType, ...] | None = None,
    observation_history: tuple[ObservationType, ...] | None = None,
    recorders: tuple[Recorder, ...] | None = None,
) -> tuple[Array, tuple[ParticleType, ...], Array, tuple[PyTree, ...]]:
    """Run a filtering pass over ``observation_path``."""

    sequence_length = jax.tree_util.tree_leaves(observation_path)[0].shape[0]

    if initial_conditions is None:
        if smc.target.prior.order > 0:
            raise ValueError(
                "initial_conditions must be provided when the prior has order > 0"
            )
        initial_conditions = ()

    if observation_history is None:
        if smc.target.emission.observation_dependency > 0:
            raise ValueError(
                "observation_history must be provided when the emission has observation dependency > 0"
            )
        observation_history = ()

    init_key, *step_keys = jrandom.split(key, sequence_length + 1)

    init_particles = jax.vmap(smc.target.prior.sample, in_axes=[0, None, None])(
        jrandom.split(init_key, smc.num_particles),
        initial_conditions,
        parameters,
    )

    log_weights = jnp.full((smc.num_particles,), -jnp.log(smc.num_particles))

    def body(state, inputs):
        step_key, observation, condition = inputs
        log_w, particles, obs_hist, log_mp_prev = state
        log_w, particles, obs_hist, ess_e = smc.sample_step(
            step_key,
            log_w,
            particles,
            obs_hist,
            observation,
            condition,
            parameters,
        )
        log_sum_w = jax.scipy.special.logsumexp(log_w)
        log_mp = log_mp_prev + log_sum_w - jnp.log(smc.num_particles)
        log_w = log_w - log_sum_w
        weights = jax.nn.softmax(log_w)
        recorder_vals = (
            tuple(r(weights, particles) for r in recorders)
            if recorders is not None
            else ()
        )
        return (log_w, particles, obs_hist, log_mp), (log_mp, ess_e, *recorder_vals)

    if condition_path is None:
        cond_seq = [None] * sequence_length
    else:
        cond_seq = condition_path

    final_state, scan_hist = jax.lax.scan(
        body,
        (log_weights, init_particles, observation_history, jnp.array(0.0)),
        (jnp.array(step_keys), observation_path, cond_seq),
    )

    log_weights, particles, _, log_marginal_final = final_state

    log_marginal_history = scan_hist[0]
    ess_history = scan_hist[1]
    recorder_history = tuple(scan_hist[2:])

    return log_weights, particles, log_marginal_history, ess_history, recorder_history<|MERGE_RESOLUTION|>--- conflicted
+++ resolved
@@ -156,7 +156,6 @@
 
         resample_key, proposal_key = jrandom.split(step_key)
 
-<<<<<<< HEAD
         log_w_resample = self._resample_log_weights(
             log_w,
             particles,
@@ -168,10 +167,8 @@
 
         ess_e = compute_esse_from_log_weights(log_w_resample)
 
-        particles = self.resampler(resample_key, log_w_resample, particles, ess_e)
-=======
+
         particles, log_w = self.resampler(resample_key, log_w, particles, ess_e)
->>>>>>> 97c836f8
 
         proposal_history = particles[-self.proposal.order :]
         transition_history = particles[-self.target.transition.order :]
