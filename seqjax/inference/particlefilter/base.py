from __future__ import annotations

from functools import cached_property
from typing import Callable, Generic, Protocol
from abc import abstractmethod

import equinox as eqx
import jax
import jax.numpy as jnp
import jax.random as jrandom
from jaxtyping import Array, PRNGKeyArray, PyTree, Scalar
from seqjax.model.base import (
    ConditionType,
    ObservationType,
    ParametersType,
    ParticleType,
    SequentialModel,
    Transition,
)
import seqjax.model.typing as seqjtyping
from seqjax import util
from .resampling import Resampler
from .metrics import compute_esse_from_log_weights


class FilterData(eqx.Module):
    """
    Encapsulates the data arising from a filter step
    """

    log_w: Array
    particles: tuple[seqjtyping.Particle, ...]
    ancestor_ix: Array
    observation: seqjtyping.Observation
    obs_hist: tuple[seqjtyping.Observation, ...]
    condition: seqjtyping.Condition | None
    last_log_w: Array
    last_particles: Array
    ess_e: Array
    log_weight_increment: Array
    parameters: seqjtyping.Parameters


class Proposal(
    eqx.Module,
    Generic[ParticleType, ObservationType, ConditionType, ParametersType],
    seqjtyping.EnforceInterface,
):
    """Proposal distribution for sequential importance sampling."""

    order: eqx.AbstractClassVar[int]

    @staticmethod
    @abstractmethod
    def sample(
        key: PRNGKeyArray,
        particle_history: tuple[ParticleType, ...],
        observation: ObservationType,
        condition: ConditionType,
        parameters: ParametersType,
    ) -> ParticleType: ...

    @staticmethod
    @abstractmethod
    def log_prob(
        particle_history: tuple[ParticleType, ...],
        observation: ObservationType,
        particle: ParticleType,
        condition: ConditionType,
        parameters: ParametersType,
    ) -> Scalar: ...


class TransitionProposal(
    eqx.Module,
    Generic[ParticleType, ObservationType, ConditionType, ParametersType],
):
    """Adapter converting a ``Transition`` to a ``Proposal``."""

    transition: Transition[ParticleType, ConditionType, ParametersType]
    order: int
    target_parameters: Callable = lambda x: x

    def sample(
        self,
        key: PRNGKeyArray,
        particle_history: tuple[ParticleType, ...],
        observation: ObservationType,
        condition: ConditionType,
        parameters: ParametersType,
    ) -> ParticleType:
        return self.transition.sample(
            key, particle_history, condition, self.target_parameters(parameters)
        )

    def log_prob(
        self,
        particle_history: tuple[ParticleType, ...],
        observation: ObservationType,
        particle: ParticleType,
        condition: ConditionType,
        parameters: ParametersType,
    ) -> Scalar:
        return self.transition.log_prob(
            particle_history, particle, condition, self.target_parameters(parameters)
        )


def proposal_from_transition(
    transition: Transition[ParticleType, ConditionType, ParametersType],
    target_parameters: Callable = lambda x: x,
) -> TransitionProposal[ParticleType, ObservationType, ConditionType, ParametersType]:
    return TransitionProposal(
        transition=transition,
        order=transition.order,
        target_parameters=target_parameters,
    )


class Recorder(Protocol):
<<<<<<< HEAD
    """Callable that records information from a single filtering step."""

=======
>>>>>>> 29a7b6d6
    def __call__(self, filter_data: FilterData) -> PyTree: ...


class SMCSampler(
    eqx.Module,
    Generic[ParticleType, ObservationType, ConditionType, ParametersType],
):
    """Base class implementing sequential Monte Carlo."""

    target: SequentialModel[
        ParticleType, ObservationType, ConditionType, ParametersType
    ]
    proposal: Proposal[ParticleType, ObservationType, ConditionType, ParametersType]
    resampler: Resampler
    num_particles: int

    @cached_property
    def proposal_sample(self) -> Callable:
        return jax.vmap(self.proposal.sample, in_axes=[0, 0, None, None, None])

    @cached_property
    def proposal_logp(self) -> Callable:
        return jax.vmap(self.proposal.log_prob, in_axes=[0, None, 0, None, None])

    @cached_property
    def transition_logp(self) -> Callable:
        return jax.vmap(self.target.transition.log_prob, in_axes=[0, 0, None, None])

    @cached_property
    def emission_logp(self) -> Callable:
        return jax.vmap(
            self.target.emission.log_prob,
            in_axes=[0, None, None, None, None],
        )

    def sample_step(
        self,
        step_key: PRNGKeyArray,
        log_w: Array,
        particles: tuple[ParticleType, ...],
        observation_history: tuple[ObservationType, ...],
        observation: ObservationType,
        condition: ConditionType,
        params: ParametersType,
        target_parameters: Callable = lambda x: x,
    ) -> tuple[
        Array,
        tuple[ParticleType, ...],
        tuple[ObservationType, ...],
        Scalar,
        Scalar,
        Array,
    ]:
        resample_key, proposal_key = jrandom.split(step_key)

        ess_e = compute_esse_from_log_weights(log_w)
        particles, log_w, ancestor_ix = self.resampler(
            resample_key, log_w, particles, ess_e, self.num_particles
        )

        proposal_history = particles[-self.proposal.order :]
        transition_history = particles[-self.target.transition.order :]

        next_particles = self.proposal_sample(
            jrandom.split(proposal_key, self.num_particles),
            proposal_history,
            observation,
            condition,
            params,
        )

        emission_history = (
            particles[-(self.target.emission.order - 1) :]
            if self.target.emission.order > 1
            else ()
        )
        emission_particles = (*emission_history, next_particles)

        obs_history = (
            observation_history[-self.target.emission.observation_dependency :]
            if self.target.emission.observation_dependency > 0
            else ()
        )

        inc_weight = (
            self.transition_logp(
                transition_history, next_particles, condition, target_parameters(params)
            )
            + self.emission_logp(
                emission_particles,
                obs_history,
                observation,
                condition,
                target_parameters(params),
            )
            - self.proposal_logp(
                proposal_history, observation, next_particles, condition, params
            )
        )
        log_w = log_w + inc_weight

        max_order = max(self.target.transition.order, self.target.emission.order)
        particles = (*particles, next_particles)[-max_order:]

        if self.target.emission.observation_dependency > 0:
            observation_history = (*observation_history, observation)[
                -self.target.emission.observation_dependency :
            ]
        else:
            observation_history = ()

        return (log_w, particles, observation_history, ess_e, ancestor_ix, inc_weight)


def run_filter(
    smc: SMCSampler[ParticleType, ObservationType, ConditionType, ParametersType],
    key: PRNGKeyArray,
    parameters: ParametersType,
    observation_path: ObservationType,
    condition_path: ConditionType | None = None,
    *,
    initial_conditions: tuple[ConditionType, ...] | None = None,
    observation_history: tuple[ObservationType, ...] | None = None,
    recorders: tuple[Recorder, ...] | None = None,
    target_parameters: Callable = lambda x: x,
) -> tuple[
    Array,
    tuple[ParticleType, ...],
    tuple[PyTree, ...],
]:
    """
    Run a filtering pass over ``observation_path``.
    The first entry of observation_path corresponds to time step 0.
    Optional observation_history provides necessary history for the first evaluation.
    """

    sequence_length = jax.tree_util.tree_leaves(observation_path)[0].shape[0]

    if initial_conditions is None:
        if smc.target.prior.order > 1:
            raise ValueError(
                "initial_conditions must be provided when the prior has order > 0"
            )
        initial_conditions = ()

    if observation_history is None:
        if smc.target.emission.observation_dependency > 0:
            raise ValueError(
                "observation_history must be provided when the emission has observation dependency > 0"
            )
        observation_history = ()

    if condition_path is None:
        initial_condition = None
    else:
        initial_condition = util.index_pytree(condition_path, 0)

    init_key, *step_keys = jrandom.split(key, sequence_length)

    # Run initial step, this needs special handling because we sample from prior
    # rather than the proposal.
    init_particles = jax.vmap(smc.target.prior.sample, in_axes=[0, None, None])(
        jrandom.split(init_key, smc.num_particles),
        initial_conditions,
        target_parameters(parameters),
    )
    log_weights = smc.emission_logp(
        init_particles,
        observation_history,
        util.index_pytree(observation_path, 0),
        initial_condition,
        target_parameters(parameters),
    )
    if smc.target.emission.observation_dependency > 0:
        observation_history = (
            *observation_history,
            util.index_pytree(observation_path, 0),
        )

    filter_data = FilterData(
        log_w=log_weights,
        particles=init_particles,
        ancestor_ix=jnp.full((smc.num_particles,), -1, dtype=jnp.int32),
        observation=util.index_pytree(observation_path, 0),
        obs_hist=observation_history,
        condition=initial_condition,
        last_log_w=jnp.zeros(smc.num_particles),
        last_particles=jax.tree_util.tree_map(
            lambda x: jnp.full_like(x, fill_value=-1.0), init_particles
        ),
        ess_e=compute_esse_from_log_weights(log_weights),
        log_weight_increment=log_weights,
        parameters=parameters,
    )
    intial_record = (
        tuple(r(filter_data) for r in recorders) if recorders is not None else ()
    )

    # Define the main body
    def body(state, inputs):
        step_key, observation, condition = inputs
        last_log_w, last_particles, obs_hist = state

        log_w, particles, obs_hist, ess_e, ancestor_ix, weight_inc = smc.sample_step(
            step_key,
            last_log_w,
            last_particles,
            obs_hist,
            observation,
            condition,
            parameters,
            target_parameters,
        )
        filter_data = FilterData(
            log_w=log_w,
            particles=particles,
            ancestor_ix=ancestor_ix,
            observation=observation,
            obs_hist=obs_hist,
            condition=condition,
            last_log_w=last_log_w,
            last_particles=last_particles,
            ess_e=ess_e,
            log_weight_increment=weight_inc,
            parameters=parameters,
        )
        recorder_vals = (
            tuple(r(filter_data) for r in recorders) if recorders is not None else ()
        )
        return (
            log_w,
            particles,
            obs_hist,
        ), recorder_vals

    observation_path = util.slice_pytree(observation_path, 1, sequence_length)
    if condition_path is not None:
        sliced_condition_path = util.slice_pytree(condition_path, 1, sequence_length)
    else:
        sliced_condition_path = None

    final_state, recorder_history = jax.lax.scan(
        body,
        (log_weights, init_particles, observation_history),
        (jnp.array(step_keys), observation_path, sliced_condition_path),
    )

    def expand_concat(value, array):
        return jnp.concatenate([jnp.expand_dims(value, axis=0), array], axis=0)

    recorder_history = jax.tree_util.tree_map(
        expand_concat, intial_record, recorder_history
    )

    log_weights, particles, _ = final_state

    return (
        log_weights,
        particles,
        recorder_history,
    )


def vmapped_run_filter(
    smc: SMCSampler[ParticleType, ObservationType, ConditionType, ParametersType],
    key: Array,
    parameters: ParametersType,
    observation_path: ObservationType,
    condition_path: ObservationType | None = None,
    *,
    initial_conditions: tuple[ConditionType, ...] | None = None,
    observation_history: tuple[ObservationType, ...] | None = None,
    recorders: tuple[Recorder, ...] | None = None,
) -> tuple[
    Array,
    tuple[ParticleType, ...],
    Array,
    tuple[PyTree, ...],
]:
    """Vectorise :func:`run_filter` over a leading batch dimension."""

    cond_axes = 0 if condition_path is not None else None

    def _run(key, params, obs, cond):
        return run_filter(
            smc,
            key,
            params,
            obs,
            cond,
            initial_conditions=initial_conditions,
            observation_history=observation_history,
            recorders=recorders,
        )

    run_vmap = jax.vmap(_run, in_axes=(0, 0, 0, cond_axes))

    return run_vmap(
        key,
        parameters,
        observation_path,
        condition_path,
    )<|MERGE_RESOLUTION|>--- conflicted
+++ resolved
@@ -118,11 +118,6 @@
 
 
 class Recorder(Protocol):
-<<<<<<< HEAD
-    """Callable that records information from a single filtering step."""
-
-=======
->>>>>>> 29a7b6d6
     def __call__(self, filter_data: FilterData) -> PyTree: ...
 
 
