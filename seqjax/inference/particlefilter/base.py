from __future__ import annotations

from functools import cached_property
from typing import Callable, Generic, Protocol
from abc import abstractmethod

import equinox as eqx
import jax
import jax.numpy as jnp
import jax.random as jrandom
from jaxtyping import Array, PRNGKeyArray, PyTree, Scalar

from seqjax.model.base import (
    ConditionType,
    ObservationType,
    ParametersType,
    ParticleType,
    SequentialModel,
    Transition,
)
from seqjax.model.typing import Batched, SequenceAxis, EnforceInterface


class Proposal(
    eqx.Module,
    Generic[ParticleType, ObservationType, ConditionType, ParametersType],
    EnforceInterface,
):
    """Proposal distribution for sequential importance sampling."""

    order: eqx.AbstractClassVar[int]

    @staticmethod
    @abstractmethod
    def sample(
        key: PRNGKeyArray,
        particle_history: tuple[ParticleType, ...],
        observation: ObservationType,
        condition: ConditionType,
        parameters: ParametersType,
    ) -> ParticleType: ...

    @staticmethod
    @abstractmethod
    def log_prob(
        particle_history: tuple[ParticleType, ...],
        observation: ObservationType,
        particle: ParticleType,
        condition: ConditionType,
        parameters: ParametersType,
    ) -> Scalar: ...


class TransitionProposal(
    eqx.Module,
    Generic[ParticleType, ObservationType, ConditionType, ParametersType],
):
    """Adapter converting a ``Transition`` to a ``Proposal``."""

    transition: Transition[ParticleType, ConditionType, ParametersType]
    order: int

    def sample(
        self,
        key: PRNGKeyArray,
        particle_history: tuple[ParticleType, ...],
        observation: ObservationType,
        condition: ConditionType,
        parameters: ParametersType,
    ) -> ParticleType:
        return self.transition.sample(key, particle_history, condition, parameters)

    def log_prob(
        self,
        particle_history: tuple[ParticleType, ...],
        observation: ObservationType,
        particle: ParticleType,
        condition: ConditionType,
        parameters: ParametersType,
    ) -> Scalar:
        return self.transition.log_prob(particle_history, particle, condition, parameters)


def proposal_from_transition(
    transition: Transition[ParticleType, ConditionType, ParametersType]
) -> TransitionProposal[ParticleType, ObservationType, ConditionType, ParametersType]:
    return TransitionProposal(transition=transition, order=transition.order)

from .resampling import Resampler
from .metrics import compute_esse_from_log_weights


class Recorder(Protocol):
    def __call__(
        self, weights: Array, particles: tuple[ParticleType, ...]
    ) -> PyTree: ...


class GeneralSequentialImportanceSampler(
    eqx.Module,
    Generic[ParticleType, ObservationType, ConditionType, ParametersType],
):
    """Base class implementing sequential importance sampling."""

<<<<<<< HEAD
    target: SequentialModel[ParticleType, ObservationType, ConditionType, ParametersType]
    proposal: Proposal[
        ParticleType, ObservationType, ConditionType, ParametersType
    ]
=======
    target: SequentialModel[
        ParticleType, ObservationType, ConditionType, ParametersType
    ]
    proposal: Transition[ParticleType, ConditionType, ParametersType]
>>>>>>> c94c73dc
    resampler: Resampler
    num_particles: int

    @cached_property
    def proposal_sample(self) -> Callable:
        return jax.vmap(self.proposal.sample, in_axes=[0, 0, None, None, None])

    @cached_property
    def proposal_logp(self) -> Callable:
        return jax.vmap(
            self.proposal.log_prob, in_axes=[0, None, 0, None, None]
        )

    @cached_property
    def transition_logp(self) -> Callable:
        return jax.vmap(self.target.transition.log_prob, in_axes=[0, 0, None, None])

    @cached_property
    def emission_logp(self) -> Callable:
        return jax.vmap(
            lambda p, o, c, r: self.target.emission.log_prob(p, (), o, c, r),
            in_axes=[0, None, None, None],
        )

    def sample_step(
        self,
        step_key: PRNGKeyArray,
        log_w: Array,
        particles: tuple[ParticleType, ...],
        observation: ObservationType,
        condition: ConditionType,
        params: ParametersType,
    ) -> tuple[Array, tuple[ParticleType, ...], Scalar]:
        """Advance the filter by one step and maintain particle history."""

        resample_key, proposal_key = jrandom.split(step_key)
        ess_e = compute_esse_from_log_weights(log_w)

        particles = self.resampler(resample_key, log_w, particles, ess_e)

        proposal_history = particles[-self.proposal.order :]
        transition_history = particles[-self.target.transition.order :]

        next_particles = self.proposal_sample(
            jrandom.split(proposal_key, self.num_particles),
            proposal_history,
            observation,
            condition,
            params,
        )

        emission_history = (
            particles[-(self.target.emission.order - 1) :]
            if self.target.emission.order > 1
            else ()
        )
        emission_particles = (*emission_history, next_particles)

        inc_weight = (
            self.transition_logp(transition_history, next_particles, condition, params)
            + self.emission_logp(emission_particles, observation, condition, params)
            - self.proposal_logp(
                proposal_history, observation, next_particles, condition, params
            )
        )
        log_w = log_w + inc_weight

        max_order = max(self.target.transition.order, self.target.emission.order)
        particles = (*particles, next_particles)[-max_order:]

        return log_w, particles, ess_e


def run_filter(
    gsis: GeneralSequentialImportanceSampler[
        ParticleType, ObservationType, ConditionType, ParametersType
    ],
    key: PRNGKeyArray,
    parameters: ParametersType,
    observation_path: Batched[ObservationType, SequenceAxis],
    condition_path: Batched[ConditionType, SequenceAxis] | None = None,
    *,
    initial_conditions: tuple[ConditionType, ...] | None = None,
    recorders: tuple[Recorder, ...] | None = None,
) -> tuple[Array, tuple[ParticleType, ...], Array, tuple[PyTree, ...]]:
    """Run a filtering pass over ``observation_path``."""

    sequence_length = jax.tree_util.tree_leaves(observation_path)[0].shape[0]

    if initial_conditions is None:
        if gsis.target.prior.order > 0:
            raise ValueError(
                "initial_conditions must be provided when the prior has order > 0"
            )
        initial_conditions = ()

    init_key, *step_keys = jrandom.split(key, sequence_length + 1)

    init_particles = jax.vmap(gsis.target.prior.sample, in_axes=[0, None, None])(
        jrandom.split(init_key, gsis.num_particles),
        initial_conditions,
        parameters,
    )

    log_weights = jnp.zeros((gsis.num_particles,))

    def body(state, inputs):
        step_key, observation, condition = inputs
        log_w, particles = state
        log_w, particles, ess_e = gsis.sample_step(
            step_key, log_w, particles, observation, condition, parameters
        )
        weights = jax.nn.softmax(log_w)
        recorder_vals = (
            tuple(r(weights, particles) for r in recorders)
            if recorders is not None
            else ()
        )
        return (log_w, particles), (ess_e, *recorder_vals)

    if condition_path is None:
        cond_seq = [None] * sequence_length
    else:
        cond_seq = condition_path

    final_state, scan_hist = jax.lax.scan(
        body,
        (log_weights, init_particles),
        (jnp.array(step_keys), observation_path, cond_seq),
    )

    log_weights, particles = final_state

    ess_history = scan_hist[0]
    recorder_history = tuple(scan_hist[1:])

    return log_weights, particles, ess_history, recorder_history<|MERGE_RESOLUTION|>--- conflicted
+++ resolved
@@ -102,17 +102,10 @@
 ):
     """Base class implementing sequential importance sampling."""
 
-<<<<<<< HEAD
     target: SequentialModel[ParticleType, ObservationType, ConditionType, ParametersType]
     proposal: Proposal[
         ParticleType, ObservationType, ConditionType, ParametersType
     ]
-=======
-    target: SequentialModel[
-        ParticleType, ObservationType, ConditionType, ParametersType
-    ]
-    proposal: Transition[ParticleType, ConditionType, ParametersType]
->>>>>>> c94c73dc
     resampler: Resampler
     num_particles: int
 
