from __future__ import annotations

from functools import cached_property
from typing import Callable, Generic, Protocol
from abc import abstractmethod

import equinox as eqx
import jax
import jax.numpy as jnp
import jax.random as jrandom
from jaxtyping import Array, PRNGKeyArray, PyTree, Scalar

from seqjax.model.base import (
    ConditionType,
    ObservationType,
    ParametersType,
    ParticleType,
    SequentialModel,
    Transition,
)
from seqjax.model.typing import Batched, SequenceAxis, EnforceInterface
from .resampling import Resampler
from .metrics import compute_esse_from_log_weights


class Proposal(
    eqx.Module,
    Generic[ParticleType, ObservationType, ConditionType, ParametersType],
    EnforceInterface,
):
    """Proposal distribution for sequential importance sampling."""

    order: eqx.AbstractClassVar[int]

    @staticmethod
    @abstractmethod
    def sample(
        key: PRNGKeyArray,
        particle_history: tuple[ParticleType, ...],
        observation: ObservationType,
        condition: ConditionType,
        parameters: ParametersType,
    ) -> ParticleType: ...

    @staticmethod
    @abstractmethod
    def log_prob(
        particle_history: tuple[ParticleType, ...],
        observation: ObservationType,
        particle: ParticleType,
        condition: ConditionType,
        parameters: ParametersType,
    ) -> Scalar: ...


class TransitionProposal(
    eqx.Module,
    Generic[ParticleType, ObservationType, ConditionType, ParametersType],
):
    """Adapter converting a ``Transition`` to a ``Proposal``."""

    transition: Transition[ParticleType, ConditionType, ParametersType]
    order: int

    def sample(
        self,
        key: PRNGKeyArray,
        particle_history: tuple[ParticleType, ...],
        observation: ObservationType,
        condition: ConditionType,
        parameters: ParametersType,
    ) -> ParticleType:
        return self.transition.sample(key, particle_history, condition, parameters)

    def log_prob(
        self,
        particle_history: tuple[ParticleType, ...],
        observation: ObservationType,
        particle: ParticleType,
        condition: ConditionType,
        parameters: ParametersType,
    ) -> Scalar:
        return self.transition.log_prob(
            particle_history, particle, condition, parameters
        )


def proposal_from_transition(
    transition: Transition[ParticleType, ConditionType, ParametersType],
) -> TransitionProposal[ParticleType, ObservationType, ConditionType, ParametersType]:
    return TransitionProposal(transition=transition, order=transition.order)


class Recorder(Protocol):
    def __call__(
        self, weights: Array, particles: tuple[ParticleType, ...]
    ) -> PyTree: ...


class SMCSampler(
    eqx.Module,
    Generic[ParticleType, ObservationType, ConditionType, ParametersType],
):
    """Base class implementing sequential Monte Carlo."""

    target: SequentialModel[
        ParticleType, ObservationType, ConditionType, ParametersType
    ]
    proposal: Proposal[ParticleType, ObservationType, ConditionType, ParametersType]
    resampler: Resampler
    num_particles: int

    @cached_property
    def proposal_sample(self) -> Callable:
        return jax.vmap(self.proposal.sample, in_axes=[0, 0, None, None, None])

    @cached_property
    def proposal_logp(self) -> Callable:
        return jax.vmap(self.proposal.log_prob, in_axes=[0, None, 0, None, None])

    @cached_property
    def transition_logp(self) -> Callable:
        return jax.vmap(self.target.transition.log_prob, in_axes=[0, 0, None, None])

    @cached_property
    def emission_logp(self) -> Callable:
        return jax.vmap(
            self.target.emission.log_prob,
            in_axes=[0, None, None, None, None],
        )

    def _resample_log_weights(
        self,
        log_w: Array,
        particles: tuple[ParticleType, ...],
        observation_history: tuple[ObservationType, ...],
        observation: ObservationType,
        condition: ConditionType,
        params: ParametersType,
    ) -> Array:
        """Return the log-weights used for resampling."""

        return log_w

    def sample_step(
        self,
        step_key: PRNGKeyArray,
        log_w: Array,
        particles: tuple[ParticleType, ...],
        observation_history: tuple[ObservationType, ...],
        observation: ObservationType,
        condition: ConditionType,
        params: ParametersType,
    ) -> tuple[Array, tuple[ParticleType, ...], tuple[ObservationType, ...], Scalar]:
        """Advance the filter by one step and maintain particle history."""

        resample_key, proposal_key = jrandom.split(step_key)

        log_w_resample = self._resample_log_weights(
            log_w,
            particles,
            observation_history,
            observation,
            condition,
            params,
        )

        ess_e = compute_esse_from_log_weights(log_w_resample)


        particles, log_w = self.resampler(resample_key, log_w, particles, ess_e)

        proposal_history = particles[-self.proposal.order :]
        transition_history = particles[-self.target.transition.order :]

        next_particles = self.proposal_sample(
            jrandom.split(proposal_key, self.num_particles),
            proposal_history,
            observation,
            condition,
            params,
        )

        emission_history = (
            particles[-(self.target.emission.order - 1) :]
            if self.target.emission.order > 1
            else ()
        )
        emission_particles = (*emission_history, next_particles)

        obs_history = (
            observation_history[-self.target.emission.observation_dependency :]
            if self.target.emission.observation_dependency > 0
            else ()
        )

        inc_weight = (
            self.transition_logp(transition_history, next_particles, condition, params)
            + self.emission_logp(
                emission_particles,
                obs_history,
                observation,
                condition,
                params,
            )
            - self.proposal_logp(
                proposal_history, observation, next_particles, condition, params
            )
        )
        log_w = log_w + inc_weight

        max_order = max(self.target.transition.order, self.target.emission.order)
        particles = (*particles, next_particles)[-max_order:]

        if self.target.emission.observation_dependency > 0:
            observation_history = (*observation_history, observation)[
                -self.target.emission.observation_dependency :
            ]
        else:
            observation_history = ()

        return log_w, particles, observation_history, ess_e


def run_filter(
    smc: SMCSampler[ParticleType, ObservationType, ConditionType, ParametersType],
    key: PRNGKeyArray,
    parameters: ParametersType,
    observation_path: Batched[ObservationType, SequenceAxis],
    condition_path: Batched[ConditionType, SequenceAxis] | None = None,
    *,
    initial_conditions: tuple[ConditionType, ...] | None = None,
    observation_history: tuple[ObservationType, ...] | None = None,
    recorders: tuple[Recorder, ...] | None = None,
) -> tuple[Array, tuple[ParticleType, ...], Array, tuple[PyTree, ...]]:
    """Run a filtering pass over ``observation_path``."""

    sequence_length = jax.tree_util.tree_leaves(observation_path)[0].shape[0]

    if initial_conditions is None:
        if smc.target.prior.order > 0:
            raise ValueError(
                "initial_conditions must be provided when the prior has order > 0"
            )
        initial_conditions = ()

    if observation_history is None:
        if smc.target.emission.observation_dependency > 0:
            raise ValueError(
                "observation_history must be provided when the emission has observation dependency > 0"
            )
        observation_history = ()

    init_key, *step_keys = jrandom.split(key, sequence_length + 1)

    init_particles = jax.vmap(smc.target.prior.sample, in_axes=[0, None, None])(
        jrandom.split(init_key, smc.num_particles),
        initial_conditions,
        parameters,
    )

    log_weights = jnp.full((smc.num_particles,), -jnp.log(smc.num_particles))

    def body(state, inputs):
        step_key, observation, condition = inputs
        log_w, particles, obs_hist, log_mp_prev = state
        log_w, particles, obs_hist, ess_e = smc.sample_step(
            step_key,
            log_w,
            particles,
            obs_hist,
            observation,
            condition,
            parameters,
        )
        log_sum_w = jax.scipy.special.logsumexp(log_w)
        log_mp = log_mp_prev + log_sum_w - jnp.log(smc.num_particles)
        log_w = log_w - log_sum_w
        weights = jax.nn.softmax(log_w)
        recorder_vals = (
            tuple(r(weights, particles) for r in recorders)
            if recorders is not None
            else ()
        )
        return (log_w, particles, obs_hist, log_mp), (log_mp, ess_e, *recorder_vals)

    if condition_path is None:
        cond_seq = [None] * sequence_length
    else:
        cond_seq = condition_path

    final_state, scan_hist = jax.lax.scan(
        body,
        (log_weights, init_particles, observation_history, jnp.array(0.0)),
        (jnp.array(step_keys), observation_path, cond_seq),
    )

    log_weights, particles, _, log_marginal_final = final_state

    log_marginal_history = scan_hist[0]
    ess_history = scan_hist[1]
    recorder_history = tuple(scan_hist[2:])

    if recorders is None:
<<<<<<< HEAD
        return (
            log_weights,
            particles,
            log_marginal_history,
            ess_history,
            recorder_history,
        )
    else:
        return (
            log_weights,
            particles,
            log_marginal_history,
            recorder_history,
        )
=======
        return log_weights, particles, log_marginal_history, ess_history, recorder_history
    return log_weights, particles, log_marginal_history, recorder_history
>>>>>>> fdfde854
<|MERGE_RESOLUTION|>--- conflicted
+++ resolved
@@ -301,23 +301,10 @@
     ess_history = scan_hist[1]
     recorder_history = tuple(scan_hist[2:])
 
-    if recorders is None:
-<<<<<<< HEAD
-        return (
-            log_weights,
-            particles,
-            log_marginal_history,
-            ess_history,
-            recorder_history,
-        )
-    else:
-        return (
-            log_weights,
-            particles,
-            log_marginal_history,
-            recorder_history,
-        )
-=======
-        return log_weights, particles, log_marginal_history, ess_history, recorder_history
-    return log_weights, particles, log_marginal_history, recorder_history
->>>>>>> fdfde854
+    return (
+        log_weights,
+        particles,
+        log_marginal_history,
+        ess_history,
+        recorder_history,
+    )
