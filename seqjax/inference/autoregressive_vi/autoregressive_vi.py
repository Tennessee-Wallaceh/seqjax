from __future__ import annotations

from typing import Tuple

from seqjax.inference.embedder import Embedder
from seqjax.model.base import (
    SequentialModel,
    ParticleType,
    ObservationType,
    ConditionType,
    ParametersType,
)
from seqjax.model.typing import Batched, SequenceAxis

import equinox as eqx
import jax
import jax.numpy as jnp
import jax.random as jrandom
import jax.scipy.stats as jstats
from jax import flatten_util
from jaxtyping import Array, Bool, Float, PRNGKeyArray


def xavier_init(key: PRNGKeyArray, shape: tuple[int, ...]) -> Array:
    fan_in, fan_out = shape[1], shape[0]
    std = jnp.sqrt(2.0 / (fan_in + fan_out))
    return jrandom.normal(key, shape) * std


def make_linear(in_dim: int, out_dim: int, key: PRNGKeyArray) -> eqx.nn.Linear:
    layer = eqx.nn.Linear(in_dim, out_dim, key=key)
    wkey, _ = jrandom.split(key)
    new_weight = xavier_init(wkey, layer.weight.shape)
    assert layer.bias is not None
    new_bias = jnp.zeros(layer.bias.shape, dtype=layer.bias.dtype)

    layer = eqx.tree_at(lambda l: l.weight, layer, new_weight)
    layer = eqx.tree_at(lambda l: l.bias, layer, new_bias)
    return layer


class ResidualBlock(eqx.Module):
    linear1: eqx.nn.Linear
    linear2: eqx.nn.Linear

    def __init__(self, width: int, key: PRNGKeyArray):
        k1, k2 = jrandom.split(key, 2)
        self.linear1 = make_linear(width, width, k1)
        self.linear2 = make_linear(width, width, k2)

    def __call__(self, x: Array) -> Array:
        out = self.linear1(x)
        out = jax.nn.relu(out)
        out = self.linear2(out)
        return jax.nn.relu(out + x)


class ResNetMLP(eqx.Module):
    input_proj: eqx.nn.Linear
    blocks: list[ResidualBlock]
    output_proj: eqx.nn.Linear

    def __init__(
        self,
        in_size: int,
        width: int,
        out_size: int,
        depth: int,
        *,
        use_batchnorm: bool,
        key: PRNGKeyArray,
    ) -> None:
        keys = jrandom.split(key, depth + 2)
        self.input_proj = make_linear(in_size, width, keys[0])
        self.blocks = [ResidualBlock(width, k) for k in keys[1:-1]]
        self.output_proj = make_linear(width, out_size, keys[-1])

    def __call__(self, x: Array) -> Array:
        x = jax.nn.relu(self.input_proj(x))
        for block in self.blocks:
            x = block(x)
        return self.output_proj(x)


class AmortizerMLP(eqx.Module):
    """Alternative MLP for amortisation."""

    proj_x: eqx.nn.Linear
    proj_theta: eqx.nn.Linear
    proj_context: eqx.nn.Linear
    proj_missing: eqx.nn.Linear
    mlp: eqx.nn.MLP

    def __init__(
        self,
        input_dims: tuple[int, int, int, int],
        hidden_dim: int,
        mlp_output_dim: int,
        *,
        key: PRNGKeyArray,
    ) -> None:
        k1, k2, k3, k4, k5 = jrandom.split(key, 5)
        self.proj_x = eqx.nn.Linear(input_dims[0], hidden_dim, key=k1)
        self.proj_theta = eqx.nn.Linear(input_dims[1], hidden_dim, key=k2)
        self.proj_context = eqx.nn.Linear(input_dims[2], hidden_dim, key=k3)
        self.proj_missing = eqx.nn.Linear(input_dims[3], hidden_dim, key=k4)
        self.mlp = eqx.nn.MLP(
            hidden_dim,
            mlp_output_dim,
            width_size=hidden_dim,
            depth=2,
            key=k5,
        )

    def __call__(self, x: Array, theta: Array, context: Array, missing: Array) -> Array:
        p_x = self.proj_x(x)
        p_theta = self.proj_theta(theta)
        p_context = self.proj_context(context)
        p_missing = self.proj_missing(missing)
        combined = p_x + p_theta + p_context + p_missing
        return self.mlp(combined)


class Residual(eqx.Module):
    mlp: eqx.nn.MLP

    def __init__(self, mlp: eqx.nn.MLP) -> None:
        self.mlp = mlp

    def __call__(self, x: Array, *args, **kwargs) -> Array:  # noqa: ANN001
        return self.mlp(x, *args, **kwargs) + x


def flat_to_chol(flat: Array, dim: int) -> Tuple[Array, Array]:
    tri = jnp.zeros((dim, dim))
    idx = jnp.tril_indices(dim)
    tri = tri.at[idx].set(flat)
    cov = tri @ tri.T
    return tri, cov


class AutoregressiveSampler(eqx.Module):
    """Minimal base class for autoregressive samplers."""

    sample_length: int
    x_dim: int
    context_dim: int
    parameter_dim: int

    def __init__(
        self, *, sample_length: int, x_dim: int, context_dim: int, parameter_dim: int
    ) -> None:
        self.sample_length = sample_length
        self.x_dim = x_dim
        self.context_dim = context_dim
        self.parameter_dim = parameter_dim


class Autoregressor(AutoregressiveSampler):
    """Base class for autoregressive variational samplers."""

    lag_order: int

    def __init__(
        self,
        *,
        sample_length: int,
        x_dim: int,
        context_dim: int,
        parameter_dim: int,
        lag_order: int = 1,
    ) -> None:
        super().__init__(
            sample_length=sample_length,
            x_dim=x_dim,
            context_dim=context_dim,
            parameter_dim=parameter_dim,
        )
        self.lag_order = lag_order
        assert lag_order > 0, "lag must be > 0"

    def conditional(
        self,
        key: PRNGKeyArray,
        prev_x: tuple[Float[Array, "x_dim"], ...],
        previous_available_flag: Bool[Array, "lag_order"],
        theta_context: Float[Array, "param_dim"],
        context: Float[Array, "context_dim"],
    ) -> tuple[Float[Array, "x_dim"], Float[Array, ""]]:
        raise NotImplementedError

    def sample_sub_path(
        self,
        key: PRNGKeyArray,
        theta_context: Float[Array, "param_dim"],
        context: Float[Array, "sample_length context_dim"],
        num_steps: int,
        offset: int,
        init: tuple[Array, ...],
    ) -> tuple[Float[Array, "sample_length x_dim"], Float[Array, "sample_length"]]:
        def update(carry, key_context):
            key, ctx = key_context
            ix, prev_x = carry
            previous_available_flag = (
                jnp.arange(self.lag_order) + ix - self.lag_order >= 0
            )
            next_x, log_q_x_ix = self.conditional(
                key, prev_x, previous_available_flag, theta_context, ctx
            )
            next_x_context = (*prev_x[1:], next_x)
            return (ix + 1, next_x_context), (next_x, log_q_x_ix)

        init_state = (offset, init)
        keys = jrandom.split(key, num_steps)
        subpath_context = context[offset : offset + num_steps]
        _, (x_path, log_q_x_path) = jax.lax.scan(
            update, init_state, (keys, subpath_context)
        )
        return x_path, jnp.sum(log_q_x_path, axis=-1)

    def sample_single_path(
        self,
        key: PRNGKeyArray,
        theta_context: Float[Array, "param_dim"],
        context: Float[Array, "sample_length context_dim"],
    ) -> tuple[Float[Array, "sample_length x_dim"], Float[Array, "sample_length"]]:
        return self.sample_sub_path(
            key,
            theta_context,
            context,
            self.sample_length,
            0,
            tuple(jnp.zeros(self.x_dim) for _ in range(self.lag_order)),
        )

    def sample_initial_state(
        self,
        key: PRNGKeyArray,
        theta_context: Float[Array, "param_dim"],
        context: Float[Array, "sample_length context_dim"],
    ) -> tuple[Float[Array, "sample_length x_dim"], Float[Array, "sample_length"]]:
        return self.sample_sub_path(
            key,
            theta_context,
            context,
            2,
            0,
            tuple(jnp.zeros(self.x_dim) for _ in range(self.lag_order)),
        )


class RandomAutoregressor(Autoregressor):
    """Autoregressor that samples from standard normal regardless of context."""

    def conditional(
        self, key, prev_x, previous_available_flag, theta_context, context
    ):  # noqa: D401, ANN001
        return jrandom.normal(key, (self.x_dim,)), jrandom.normal(key, ())


class AmortizedUnivariateAutoregressor(Autoregressor):
    amortizer_mlp: eqx.nn.MLP | ResNetMLP

    def __init__(
        self,
        *,
        sample_length: int,
        context_dim: int,
        parameter_dim: int,
        lag_order: int,
        nn_width: int,
        nn_depth: int,
        key: PRNGKeyArray,
    ) -> None:
        super().__init__(
            sample_length=sample_length,
            x_dim=1,
            context_dim=context_dim,
            parameter_dim=parameter_dim,
            lag_order=lag_order,
        )
        input_dim = lag_order * 2 + context_dim + parameter_dim
        self.amortizer_mlp = ResNetMLP(
            in_size=input_dim,
            width=nn_width,
            out_size=2,
            depth=nn_depth,
            use_batchnorm=False,
            key=key,
        )

    def conditional(
        self, key, prev_x, previous_available_flag, theta_context, context
    ):  # noqa: D401, ANN001
        inputs = jnp.concatenate(
            [*prev_x, previous_available_flag, theta_context, context]
        )
        z = jrandom.normal(key, shape=(1,))
        loc, _unc_scale = self.amortizer_mlp(inputs)
        scale = jnp.clip(jax.nn.softplus(_unc_scale), 1e-10, 1e2)
        x = z * scale + loc
        log_q_x = jstats.norm.logpdf(x, loc, scale)
        return x, log_q_x


class AmortizedMultivariateAutoregressor(Autoregressor):
    amortizer_mlp: eqx.nn.MLP

    def __init__(
        self,
        *,
        sample_length: int,
        context_dim: int,
        parameter_dim: int,
        lag_order: int,
        nn_width: int,
        nn_depth: int,
        x_dim: int,
        key: PRNGKeyArray,
    ) -> None:
        super().__init__(
            sample_length=sample_length,
            x_dim=x_dim,
            context_dim=context_dim,
            parameter_dim=parameter_dim,
            lag_order=lag_order,
        )
        input_dim = lag_order * (1 + x_dim) + context_dim + parameter_dim
        output_dim = x_dim + int(0.5 * x_dim * (x_dim + 1))
        self.amortizer_mlp = eqx.nn.MLP(
            in_size=input_dim,
            out_size=output_dim,
            width_size=nn_width,
            depth=nn_depth,
            key=key,
        )

    def conditional(
        self, key, prev_x, previous_available_flag, theta_context, context
    ):  # noqa: D401, ANN001
        flat_prev_x = (jnp.ravel(_x) for _x in prev_x)
        inputs = jnp.concatenate(
            [*flat_prev_x, previous_available_flag, theta_context, context]
        )
        z = jrandom.normal(key, shape=(self.x_dim,))
        trans_params = self.amortizer_mlp(inputs)
        loc = trans_params[: self.x_dim]
        cholesky, cov = flat_to_chol(trans_params[self.x_dim :], self.x_dim)
        x = cholesky @ z + loc
        log_q_x = jstats.multivariate_normal.logpdf(x, loc, cov)
        return x, log_q_x


class AmortizedMultivariateIsotropicAutoregressor(Autoregressor):
    amortizer_mlp: eqx.nn.MLP

    def __init__(
        self,
        *,
        sample_length: int,
        context_dim: int,
        parameter_dim: int,
        lag_order: int,
        nn_width: int,
        nn_depth: int,
        x_dim: int,
        key: PRNGKeyArray,
    ) -> None:
        super().__init__(
            sample_length=sample_length,
            x_dim=x_dim,
            context_dim=context_dim,
            parameter_dim=parameter_dim,
            lag_order=lag_order,
        )
        input_dim = lag_order * (1 + x_dim) + context_dim + parameter_dim
        output_dim = 2 * x_dim
        self.amortizer_mlp = eqx.nn.MLP(
            in_size=input_dim,
            out_size=output_dim,
            width_size=nn_width,
            depth=nn_depth,
            key=key,
        )

    def conditional(
        self, key, prev_x, previous_available_flag, theta_context, context
    ):  # noqa: D401, ANN001
        inputs = jnp.concatenate(
            [*prev_x, previous_available_flag, theta_context, context]
        )
        z = jrandom.normal(key, shape=(self.x_dim,))
        loc, _unc_scale = jnp.split(self.amortizer_mlp(inputs), [self.x_dim])
        scale = jax.nn.softplus(_unc_scale)
        x = z * scale + loc
        log_q_x = jstats.norm.logpdf(x, loc, scale).sum()
        return x, log_q_x

<<<<<<< HEAD
# Maintain backwards compatibility with older API where this class was
# exported as ``Sampler``.
Sampler = AutoregressiveSampler
=======

class AutoregressiveVIConfig(eqx.Module):
    """Configuration for :func:`run_autoregressive_vi`."""

    sampler: Autoregressor | None = None
    embedder: Embedder | None = None
    num_samples: int = 1


def run_autoregressive_vi(
    target: SequentialModel[
        ParticleType, ObservationType, ConditionType, ParametersType
    ],
    key: PRNGKeyArray,
    observations: Batched[ObservationType, SequenceAxis],
    *,
    parameters: ParametersType,
    condition_path: Batched[ConditionType, SequenceAxis] | None = None,
    initial_latents: Batched[ParticleType, SequenceAxis] | None = None,
    config: AutoregressiveVIConfig,
    initial_conditions: tuple[ConditionType, ...] | None = None,
    observation_history: tuple[ObservationType, ...] | None = None,
) -> Batched[ParticleType, SequenceAxis | int]:
    """Sample latent paths using an autoregressive variational sampler."""

    sampler = config.sampler
    embedder = config.embedder
    if sampler is None:
        raise ValueError("sampler must be provided in config")
    if embedder is None:
        raise ValueError("embedder must be provided in config")

    obs_array = jnp.squeeze(observations.as_array(), -1)  # type: ignore[attr-defined]
    context = embedder.embed(obs_array)
    theta_flat, _ = flatten_util.ravel_pytree(parameters)

    keys = jrandom.split(key, config.num_samples)
    xs, _ = jax.vmap(sampler.sample_single_path, in_axes=[0, None, None])(
        keys, theta_flat, context
    )
    latents = target.particle_type.from_array(xs)  # type: ignore[attr-defined]
    return latents
>>>>>>> 96151bdd
<|MERGE_RESOLUTION|>--- conflicted
+++ resolved
@@ -396,12 +396,6 @@
         log_q_x = jstats.norm.logpdf(x, loc, scale).sum()
         return x, log_q_x
 
-<<<<<<< HEAD
-# Maintain backwards compatibility with older API where this class was
-# exported as ``Sampler``.
-Sampler = AutoregressiveSampler
-=======
-
 class AutoregressiveVIConfig(eqx.Module):
     """Configuration for :func:`run_autoregressive_vi`."""
 
@@ -442,5 +436,4 @@
         keys, theta_flat, context
     )
     latents = target.particle_type.from_array(xs)  # type: ignore[attr-defined]
-    return latents
->>>>>>> 96151bdd
+    return latents