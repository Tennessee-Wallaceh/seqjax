--- conflicted
+++ resolved
@@ -1,10 +1,7 @@
 """Autoregressive variational inference utilities."""
 
 from .autoregressive_vi import (
-<<<<<<< HEAD
-=======
     AutoregressiveSampler,
->>>>>>> 5eb29564
     Autoregressor,
     RandomAutoregressor,
     AmortizedUnivariateAutoregressor,
@@ -15,10 +12,7 @@
 )
 
 __all__ = [
-<<<<<<< HEAD
-=======
     "AutoregressiveSampler",
->>>>>>> 5eb29564
     "Autoregressor",
     "RandomAutoregressor",
     "AmortizedUnivariateAutoregressor",
