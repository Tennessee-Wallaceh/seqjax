--- conflicted
+++ resolved
@@ -11,15 +11,7 @@
     parameters = ARParameters()
 
     _, observations, _, _ = simulate.simulate(
-<<<<<<< HEAD
-        key,
-        AR1Target,
-        None,
-        parameters,
-        sequence_length=3,
-=======
         key, target, None, parameters, sequence_length=5
->>>>>>> f01594eb
     )
     filter_key = jrandom.PRNGKey(1)
     bpf = BootstrapParticleFilter(target, num_particles=10)
