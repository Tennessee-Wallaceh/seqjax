# ruff: noqa: E402
import pytest

# mark requires jax
jax = pytest.importorskip("jax")
import jax.numpy as jnp
import jax.random as jrandom


from seqjax import simulate, evaluate
from seqjax.model.ar import AR1Target, ARParameters
from seqjax.model.linear_gaussian import LinearGaussianSSM, LGSSMParameters
from seqjax.model.stochastic_vol import SimpleStochasticVol, LogVolRW, TimeIncrement
<<<<<<< HEAD
from seqjax.model.sir import SIRModel, SIRParameters
=======
from seqjax.model.poisson_ssm import PoissonSSM, PoissonSSMParameters
from seqjax.model.hmm import HiddenMarkovModel, HMMParameters
>>>>>>> 96528cf7
from seqjax.model.base import Prior, Transition, Emission, SequentialModel
from seqjax.util import pytree_shape
from tests.test_typing import (
    DummyParticle,
    DummyObservation,
    DummyCondition,
    DummyParameters,
)
from typing import ClassVar
from jaxtyping import PRNGKeyArray, Scalar


def test_ar1_target_simulate_length() -> None:
    key = jax.random.PRNGKey(0)
    params = ARParameters()
    latent, obs, x_hist, y_hist = simulate.simulate(
        key, AR1Target, None, params, sequence_length=3
    )

    assert latent.x.shape == (3,)
    assert obs.y.shape == (3,)
    logp = evaluate.log_prob_joint(AR1Target, latent, obs, None, params)
    assert jnp.shape(logp) == ()


def test_linear_gaussian_simulate_length() -> None:
    key = jax.random.PRNGKey(0)
    params = LGSSMParameters()
    latent, obs, x_hist, y_hist = simulate.simulate(
        key, LinearGaussianSSM, None, params, sequence_length=3
    )

    assert latent.x.shape == (3, 2)
    assert obs.y.shape == (3, 2)
    logp = evaluate.log_prob_joint(LinearGaussianSSM, latent, obs, None, params)
    assert jnp.shape(logp) == ()


def test_simple_stochastic_vol_simulate_length() -> None:
    key = jax.random.PRNGKey(0)
    params = LogVolRW(
        std_log_vol=jnp.array(0.1),
        mean_reversion=jnp.array(0.1),
        long_term_vol=jnp.array(1.0),
    )
    cond = TimeIncrement(jnp.array([1.0, 1.0, 1.0, 1.0]))
    latent, obs, x_hist, y_hist = simulate.simulate(
        key, SimpleStochasticVol, cond, params, sequence_length=3
    )

    assert latent.log_vol.shape == (3,)
    assert obs.underlying.shape == (3,)
    assert pytree_shape(x_hist)[0][0] == 1
    assert pytree_shape(y_hist)[0][0] == 1


<<<<<<< HEAD
def test_sir_simulate_length() -> None:
    key = jrandom.PRNGKey(0)
    params = SIRParameters(
        infection_rate=jnp.array(0.1),
        recovery_rate=jnp.array(0.05),
        population=jnp.array(100.0),
    )
    latent, obs, _, _ = simulate.simulate(
        key, SIRModel, None, params, sequence_length=3
    )

    assert latent.s.shape == (3,)
    assert obs.new_cases.shape == (3,)
    logp = evaluate.log_prob_joint(SIRModel, latent, obs, None, params)
=======

def test_poisson_ssm_simulate_length() -> None:
    key = jax.random.PRNGKey(0)
    params = PoissonSSMParameters()
    latent, obs, x_hist, y_hist = simulate.simulate(
        key, PoissonSSM, None, params, sequence_length=3
    )

    assert latent.log_rate.shape == (3,)
    assert obs.count.shape == (3,)
    logp = evaluate.log_prob_joint(PoissonSSM, latent, obs, None, params)

def test_hmm_simulate_length() -> None:
    key = jax.random.PRNGKey(0)
    params = HMMParameters(
        initial_probs=jnp.array([0.6, 0.4]),
        transition_matrix=jnp.array([[0.7, 0.3], [0.2, 0.8]]),
        emission_probs=jnp.array([[0.9, 0.1], [0.2, 0.8]]),
    )
    latent, obs, x_hist, y_hist = simulate.simulate(
        key, HiddenMarkovModel, None, params, sequence_length=3
    )

    assert latent.z.shape == (3,)
    assert obs.y.shape == (3,)
    logp = evaluate.log_prob_joint(HiddenMarkovModel, latent, obs, None, params)

>>>>>>> 96528cf7
    assert jnp.shape(logp) == ()


class Prior1(Prior[DummyParticle, DummyCondition, DummyParameters]):
    order: ClassVar[int] = 1

    @staticmethod
    def sample(
        key: PRNGKeyArray,
        conditions: tuple[DummyCondition],
        parameters: DummyParameters,
    ) -> tuple[DummyParticle]:
        return (DummyParticle(jrandom.normal(key)),)

    @staticmethod
    def log_prob(
        particle: tuple[DummyParticle],
        conditions: tuple[DummyCondition],
        parameters: DummyParameters,
    ) -> Scalar:
        return jnp.array(0.0)


class Transition1(Transition[DummyParticle, DummyCondition, DummyParameters]):
    order: ClassVar[int] = 1

    @staticmethod
    def sample(
        key: PRNGKeyArray,
        particle_history: tuple[DummyParticle],
        condition: DummyCondition,
        parameters: DummyParameters,
    ) -> DummyParticle:
        return DummyParticle(jrandom.normal(key))

    @staticmethod
    def log_prob(
        particle_history: tuple[DummyParticle],
        particle: DummyParticle,
        condition: DummyCondition,
        parameters: DummyParameters,
    ) -> Scalar:
        return jnp.array(0.0)


class Emission1(
    Emission[DummyParticle, DummyObservation, DummyCondition, DummyParameters]
):
    order: ClassVar[int] = 1
    observation_dependency: ClassVar[int] = 0

    @staticmethod
    def sample(
        key: PRNGKeyArray,
        particle: tuple[DummyParticle],
        observation_history: tuple[()],
        condition: DummyCondition,
        parameters: DummyParameters,
    ) -> DummyObservation:
        return DummyObservation(jrandom.normal(key))

    @staticmethod
    def log_prob(
        particle: tuple[DummyParticle],
        observation_history: tuple[()],
        observation: DummyObservation,
        condition: DummyCondition,
        parameters: DummyParameters,
    ) -> Scalar:
        return jnp.array(0.0)


class Target1(
    SequentialModel[DummyParticle, DummyObservation, DummyCondition, DummyParameters]
):
    prior = Prior1()
    transition = Transition1()
    emission = Emission1()


class Prior2(Prior[DummyParticle, DummyCondition, DummyParameters]):
    order: ClassVar[int] = 2

    @staticmethod
    def sample(
        key: PRNGKeyArray,
        conditions: tuple[DummyCondition, DummyCondition],
        parameters: DummyParameters,
    ) -> tuple[DummyParticle, DummyParticle]:
        k1, k2 = jrandom.split(key)
        return (
            DummyParticle(jrandom.normal(k1)),
            DummyParticle(jrandom.normal(k2)),
        )

    @staticmethod
    def log_prob(
        particle: tuple[DummyParticle, DummyParticle],
        conditions: tuple[DummyCondition, DummyCondition],
        parameters: DummyParameters,
    ) -> Scalar:
        return jnp.array(0.0)


class Transition2(Transition[DummyParticle, DummyCondition, DummyParameters]):
    order: ClassVar[int] = 1

    @staticmethod
    def sample(
        key: PRNGKeyArray,
        particle_history: tuple[DummyParticle],
        condition: DummyCondition,
        parameters: DummyParameters,
    ) -> DummyParticle:
        return DummyParticle(jrandom.normal(key))

    @staticmethod
    def log_prob(
        particle_history: tuple[DummyParticle],
        particle: DummyParticle,
        condition: DummyCondition,
        parameters: DummyParameters,
    ) -> Scalar:
        return jnp.array(0.0)


class Emission2(
    Emission[DummyParticle, DummyObservation, DummyCondition, DummyParameters]
):
    order: ClassVar[int] = 2
    observation_dependency: ClassVar[int] = 1

    @staticmethod
    def sample(
        key: PRNGKeyArray,
        particle: tuple[DummyParticle, DummyParticle],
        observation_history: tuple[DummyObservation],
        condition: DummyCondition,
        parameters: DummyParameters,
    ) -> DummyObservation:
        return DummyObservation(jrandom.normal(key))

    @staticmethod
    def log_prob(
        particle: tuple[DummyParticle, DummyParticle],
        observation_history: tuple[DummyObservation],
        observation: DummyObservation,
        condition: DummyCondition,
        parameters: DummyParameters,
    ) -> Scalar:
        return jnp.array(0.0)


class Target2(
    SequentialModel[DummyParticle, DummyObservation, DummyCondition, DummyParameters]
):
    prior = Prior2()
    transition = Transition2()
    emission = Emission2()


@pytest.mark.parametrize(
    "target,obs_dep,seq_len,cond_len,should_fail",
    [
        (Target1, 0, 3, 3, False),
        (Target2, 1, 3, 4, False),
        (Target2, 1, 3, 3, True),
    ],
)
def test_simulate_dependency_lengths(
    target,
    obs_dep,
    seq_len,
    cond_len,
    should_fail,
) -> None:
    key = jax.random.PRNGKey(1)
    params = DummyParameters(
        reference_emission=tuple(
            DummyObservation(jnp.array(0.0)) for _ in range(obs_dep)
        )
    )
    condition = DummyCondition(jnp.ones(cond_len))
    if should_fail:
        with pytest.raises(jax.errors.JaxRuntimeError):
            simulate.simulate(key, target, condition, params, seq_len)
    else:
        latent, obs, x_hist, y_hist = simulate.simulate(
            key, target, condition, params, seq_len
        )
        assert pytree_shape(latent)[0][0] == seq_len
        assert pytree_shape(obs)[0][0] == seq_len
        assert pytree_shape(x_hist)[0][0] == target.prior.order - 1
        assert pytree_shape(y_hist)[0][0] == obs_dep<|MERGE_RESOLUTION|>--- conflicted
+++ resolved
@@ -11,12 +11,9 @@
 from seqjax.model.ar import AR1Target, ARParameters
 from seqjax.model.linear_gaussian import LinearGaussianSSM, LGSSMParameters
 from seqjax.model.stochastic_vol import SimpleStochasticVol, LogVolRW, TimeIncrement
-<<<<<<< HEAD
 from seqjax.model.sir import SIRModel, SIRParameters
-=======
 from seqjax.model.poisson_ssm import PoissonSSM, PoissonSSMParameters
 from seqjax.model.hmm import HiddenMarkovModel, HMMParameters
->>>>>>> 96528cf7
 from seqjax.model.base import Prior, Transition, Emission, SequentialModel
 from seqjax.util import pytree_shape
 from tests.test_typing import (
@@ -73,7 +70,6 @@
     assert pytree_shape(y_hist)[0][0] == 1
 
 
-<<<<<<< HEAD
 def test_sir_simulate_length() -> None:
     key = jrandom.PRNGKey(0)
     params = SIRParameters(
@@ -88,7 +84,7 @@
     assert latent.s.shape == (3,)
     assert obs.new_cases.shape == (3,)
     logp = evaluate.log_prob_joint(SIRModel, latent, obs, None, params)
-=======
+
 
 def test_poisson_ssm_simulate_length() -> None:
     key = jax.random.PRNGKey(0)
@@ -116,7 +112,6 @@
     assert obs.y.shape == (3,)
     logp = evaluate.log_prob_joint(HiddenMarkovModel, latent, obs, None, params)
 
->>>>>>> 96528cf7
     assert jnp.shape(logp) == ()
 
 
