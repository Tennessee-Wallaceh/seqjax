# ruff: noqa: E402
import pytest

# mark requires jax
jax = pytest.importorskip("jax")
import jax.numpy as jnp
import jax.random as jrandom


from seqjax import simulate, evaluate
from seqjax.model.ar import AR1Target, ARParameters
from seqjax.model.linear_gaussian import LinearGaussianSSM, LGSSMParameters
from seqjax.model.stochastic_vol import SimpleStochasticVol, LogVolRW, TimeIncrement
<<<<<<< HEAD
from seqjax.model.poisson_ssm import PoissonSSM, PoissonSSMParameters
=======
from seqjax.model.hmm import HiddenMarkovModel, HMMParameters
>>>>>>> b35e1e76
from seqjax.model.base import Prior, Transition, Emission, SequentialModel
from seqjax.util import pytree_shape
from tests.test_typing import (
    DummyParticle,
    DummyObservation,
    DummyCondition,
    DummyParameters,
)
from typing import ClassVar
from jaxtyping import PRNGKeyArray, Scalar


def test_ar1_target_simulate_length() -> None:
    key = jax.random.PRNGKey(0)
    params = ARParameters()
    latent, obs, x_hist, y_hist = simulate.simulate(
        key, AR1Target, None, params, sequence_length=3
    )

    assert latent.x.shape == (3,)
    assert obs.y.shape == (3,)
    logp = evaluate.log_prob_joint(AR1Target, latent, obs, None, params)
    assert jnp.shape(logp) == ()


def test_linear_gaussian_simulate_length() -> None:
    key = jax.random.PRNGKey(0)
    params = LGSSMParameters()
    latent, obs, x_hist, y_hist = simulate.simulate(
        key, LinearGaussianSSM, None, params, sequence_length=3
    )

    assert latent.x.shape == (3, 2)
    assert obs.y.shape == (3, 2)
    logp = evaluate.log_prob_joint(LinearGaussianSSM, latent, obs, None, params)
    assert jnp.shape(logp) == ()


def test_simple_stochastic_vol_simulate_length() -> None:
    key = jax.random.PRNGKey(0)
    params = LogVolRW(
        std_log_vol=jnp.array(0.1),
        mean_reversion=jnp.array(0.1),
        long_term_vol=jnp.array(1.0),
    )
    cond = TimeIncrement(jnp.array([1.0, 1.0, 1.0, 1.0]))
    latent, obs, x_hist, y_hist = simulate.simulate(
        key, SimpleStochasticVol, cond, params, sequence_length=3
    )

    assert latent.log_vol.shape == (3,)
    assert obs.underlying.shape == (3,)
    assert pytree_shape(x_hist)[0][0] == 1
    assert pytree_shape(y_hist)[0][0] == 1


<<<<<<< HEAD
def test_poisson_ssm_simulate_length() -> None:
    key = jax.random.PRNGKey(0)
    params = PoissonSSMParameters()
    latent, obs, x_hist, y_hist = simulate.simulate(
        key, PoissonSSM, None, params, sequence_length=3
    )

    assert latent.log_rate.shape == (3,)
    assert obs.count.shape == (3,)
    logp = evaluate.log_prob_joint(PoissonSSM, latent, obs, None, params)
=======
def test_hmm_simulate_length() -> None:
    key = jax.random.PRNGKey(0)
    params = HMMParameters(
        initial_probs=jnp.array([0.6, 0.4]),
        transition_matrix=jnp.array([[0.7, 0.3], [0.2, 0.8]]),
        emission_probs=jnp.array([[0.9, 0.1], [0.2, 0.8]]),
    )
    latent, obs, x_hist, y_hist = simulate.simulate(
        key, HiddenMarkovModel, None, params, sequence_length=3
    )

    assert latent.z.shape == (3,)
    assert obs.y.shape == (3,)
    logp = evaluate.log_prob_joint(HiddenMarkovModel, latent, obs, None, params)
>>>>>>> b35e1e76
    assert jnp.shape(logp) == ()


class Prior1(Prior[DummyParticle, DummyCondition, DummyParameters]):
    order: ClassVar[int] = 1

    @staticmethod
    def sample(
        key: PRNGKeyArray,
        conditions: tuple[DummyCondition],
        parameters: DummyParameters,
    ) -> tuple[DummyParticle]:
        return (DummyParticle(jrandom.normal(key)),)

    @staticmethod
    def log_prob(
        particle: tuple[DummyParticle],
        conditions: tuple[DummyCondition],
        parameters: DummyParameters,
    ) -> Scalar:
        return jnp.array(0.0)


class Transition1(Transition[DummyParticle, DummyCondition, DummyParameters]):
    order: ClassVar[int] = 1

    @staticmethod
    def sample(
        key: PRNGKeyArray,
        particle_history: tuple[DummyParticle],
        condition: DummyCondition,
        parameters: DummyParameters,
    ) -> DummyParticle:
        return DummyParticle(jrandom.normal(key))

    @staticmethod
    def log_prob(
        particle_history: tuple[DummyParticle],
        particle: DummyParticle,
        condition: DummyCondition,
        parameters: DummyParameters,
    ) -> Scalar:
        return jnp.array(0.0)


class Emission1(
    Emission[DummyParticle, DummyObservation, DummyCondition, DummyParameters]
):
    order: ClassVar[int] = 1
    observation_dependency: ClassVar[int] = 0

    @staticmethod
    def sample(
        key: PRNGKeyArray,
        particle: tuple[DummyParticle],
        observation_history: tuple[()],
        condition: DummyCondition,
        parameters: DummyParameters,
    ) -> DummyObservation:
        return DummyObservation(jrandom.normal(key))

    @staticmethod
    def log_prob(
        particle: tuple[DummyParticle],
        observation_history: tuple[()],
        observation: DummyObservation,
        condition: DummyCondition,
        parameters: DummyParameters,
    ) -> Scalar:
        return jnp.array(0.0)


class Target1(
    SequentialModel[DummyParticle, DummyObservation, DummyCondition, DummyParameters]
):
    prior = Prior1()
    transition = Transition1()
    emission = Emission1()


class Prior2(Prior[DummyParticle, DummyCondition, DummyParameters]):
    order: ClassVar[int] = 2

    @staticmethod
    def sample(
        key: PRNGKeyArray,
        conditions: tuple[DummyCondition, DummyCondition],
        parameters: DummyParameters,
    ) -> tuple[DummyParticle, DummyParticle]:
        k1, k2 = jrandom.split(key)
        return (
            DummyParticle(jrandom.normal(k1)),
            DummyParticle(jrandom.normal(k2)),
        )

    @staticmethod
    def log_prob(
        particle: tuple[DummyParticle, DummyParticle],
        conditions: tuple[DummyCondition, DummyCondition],
        parameters: DummyParameters,
    ) -> Scalar:
        return jnp.array(0.0)


class Transition2(Transition[DummyParticle, DummyCondition, DummyParameters]):
    order: ClassVar[int] = 1

    @staticmethod
    def sample(
        key: PRNGKeyArray,
        particle_history: tuple[DummyParticle],
        condition: DummyCondition,
        parameters: DummyParameters,
    ) -> DummyParticle:
        return DummyParticle(jrandom.normal(key))

    @staticmethod
    def log_prob(
        particle_history: tuple[DummyParticle],
        particle: DummyParticle,
        condition: DummyCondition,
        parameters: DummyParameters,
    ) -> Scalar:
        return jnp.array(0.0)


class Emission2(
    Emission[DummyParticle, DummyObservation, DummyCondition, DummyParameters]
):
    order: ClassVar[int] = 2
    observation_dependency: ClassVar[int] = 1

    @staticmethod
    def sample(
        key: PRNGKeyArray,
        particle: tuple[DummyParticle, DummyParticle],
        observation_history: tuple[DummyObservation],
        condition: DummyCondition,
        parameters: DummyParameters,
    ) -> DummyObservation:
        return DummyObservation(jrandom.normal(key))

    @staticmethod
    def log_prob(
        particle: tuple[DummyParticle, DummyParticle],
        observation_history: tuple[DummyObservation],
        observation: DummyObservation,
        condition: DummyCondition,
        parameters: DummyParameters,
    ) -> Scalar:
        return jnp.array(0.0)


class Target2(
    SequentialModel[DummyParticle, DummyObservation, DummyCondition, DummyParameters]
):
    prior = Prior2()
    transition = Transition2()
    emission = Emission2()


@pytest.mark.parametrize(
    "target,obs_dep,seq_len,cond_len,should_fail",
    [
        (Target1, 0, 3, 3, False),
        (Target2, 1, 3, 4, False),
        (Target2, 1, 3, 3, True),
    ],
)
def test_simulate_dependency_lengths(
    target,
    obs_dep,
    seq_len,
    cond_len,
    should_fail,
) -> None:
    key = jax.random.PRNGKey(1)
    params = DummyParameters(
        reference_emission=tuple(
            DummyObservation(jnp.array(0.0)) for _ in range(obs_dep)
        )
    )
    condition = DummyCondition(jnp.ones(cond_len))
    if should_fail:
        with pytest.raises(jax.errors.JaxRuntimeError):
            simulate.simulate(key, target, condition, params, seq_len)
    else:
        latent, obs, x_hist, y_hist = simulate.simulate(
            key, target, condition, params, seq_len
        )
        assert pytree_shape(latent)[0][0] == seq_len
        assert pytree_shape(obs)[0][0] == seq_len
        assert pytree_shape(x_hist)[0][0] == target.prior.order - 1
        assert pytree_shape(y_hist)[0][0] == obs_dep<|MERGE_RESOLUTION|>--- conflicted
+++ resolved
@@ -11,11 +11,8 @@
 from seqjax.model.ar import AR1Target, ARParameters
 from seqjax.model.linear_gaussian import LinearGaussianSSM, LGSSMParameters
 from seqjax.model.stochastic_vol import SimpleStochasticVol, LogVolRW, TimeIncrement
-<<<<<<< HEAD
 from seqjax.model.poisson_ssm import PoissonSSM, PoissonSSMParameters
-=======
 from seqjax.model.hmm import HiddenMarkovModel, HMMParameters
->>>>>>> b35e1e76
 from seqjax.model.base import Prior, Transition, Emission, SequentialModel
 from seqjax.util import pytree_shape
 from tests.test_typing import (
@@ -72,7 +69,7 @@
     assert pytree_shape(y_hist)[0][0] == 1
 
 
-<<<<<<< HEAD
+
 def test_poisson_ssm_simulate_length() -> None:
     key = jax.random.PRNGKey(0)
     params = PoissonSSMParameters()
@@ -83,7 +80,7 @@
     assert latent.log_rate.shape == (3,)
     assert obs.count.shape == (3,)
     logp = evaluate.log_prob_joint(PoissonSSM, latent, obs, None, params)
-=======
+
 def test_hmm_simulate_length() -> None:
     key = jax.random.PRNGKey(0)
     params = HMMParameters(
@@ -98,7 +95,7 @@
     assert latent.z.shape == (3,)
     assert obs.y.shape == (3,)
     logp = evaluate.log_prob_joint(HiddenMarkovModel, latent, obs, None, params)
->>>>>>> b35e1e76
+
     assert jnp.shape(logp) == ()
 
 
