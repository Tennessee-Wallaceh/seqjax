--- conflicted
+++ resolved
@@ -23,11 +23,8 @@
     start_index = 2
     slice_size = 5
 
-<<<<<<< HEAD
     sliced = dynamic_slice_pytree(tree, start_index, slice_size)
-=======
-    sliced = dynamic_slice_pytree(tree, start_index, limit_index - start_index)
->>>>>>> 26ee5984
+
     expected = jax.tree_util.tree_map(
         partial(
             jax.lax.dynamic_slice_in_dim,
