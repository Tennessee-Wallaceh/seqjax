"""Tests for :mod:`seqjax.util`."""

import jax
import jax.numpy as jnp
from functools import partial

from seqjax.util import dynamic_slice_pytree, pytree_shape


def test_pytree_shape_dict() -> None:
    """Check that ``pytree_shape`` returns shape and leaf count for dicts."""

    tree = {"a": jnp.zeros((2, 3)), "b": jnp.ones((2, 3))}
    shape, leaf_count = pytree_shape(tree)
    assert shape == (2, 3)
    assert leaf_count == 2


def test_dynamic_slice_pytree_matches_lax() -> None:
    """``dynamic_slice_pytree`` should match ``jax.lax.dynamic_slice_in_dim``."""

    tree = {"a": jnp.arange(10), "b": jnp.arange(10) * 2}
    start_index = 2
    slice_size = 5
<<<<<<< HEAD

    sliced = dynamic_slice_pytree(tree, start_index, slice_size)
=======

    sliced = dynamic_slice_pytree(tree, start_index, slice_size)

>>>>>>> 6cd35f2f
    expected = jax.tree_util.tree_map(
        partial(
            jax.lax.dynamic_slice_in_dim,
            start_index=start_index,
            slice_size=slice_size,
            axis=0,
        ),
        tree,
    )

    assert jax.tree_util.tree_all(  # type: ignore[call-arg]
        jax.tree_util.tree_map(lambda x, y: jnp.array_equal(x, y), sliced, expected)
    )<|MERGE_RESOLUTION|>--- conflicted
+++ resolved
@@ -22,14 +22,7 @@
     tree = {"a": jnp.arange(10), "b": jnp.arange(10) * 2}
     start_index = 2
     slice_size = 5
-<<<<<<< HEAD
-
     sliced = dynamic_slice_pytree(tree, start_index, slice_size)
-=======
-
-    sliced = dynamic_slice_pytree(tree, start_index, slice_size)
-
->>>>>>> 6cd35f2f
     expected = jax.tree_util.tree_map(
         partial(
             jax.lax.dynamic_slice_in_dim,
