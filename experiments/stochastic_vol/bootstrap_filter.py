import matplotlib.pyplot as plt
import jax.numpy as jnp
import jax.random as jrandom

from seqjax.model import simulate
from seqjax.model.stochastic_vol import (
    SkewStochasticVol,
    LogVolWithSkew,
    TimeIncrement,
)
from seqjax.inference.particlefilter import (
    BootstrapParticleFilter,
    current_particle_quantiles,
    run_filter,
)


def mean_log_vol(weights, particles):
    current = particles[-1]
    return jnp.sum(current.log_vol * weights)


if __name__ == "__main__":
    steps = 200
    params = LogVolWithSkew(
        std_log_vol=jnp.array(3.2),
        mean_reversion=jnp.array(12.0),
        long_term_vol=jnp.array(0.16),
        skew=jnp.array(0.8),
    )

    dt = jnp.array(1.0 / (256 * 8))
    # condition array must include contexts for the prior as well as each
    # filtering step
    cond = TimeIncrement(dt * jnp.ones(steps + 2))

    key = jrandom.key(0)
    latent, obs, *_ = simulate.simulate(
        key,
        SkewStochasticVol(),
        cond,
        params,
        sequence_length=steps,
    )

    bpf = BootstrapParticleFilter(SkewStochasticVol(), num_particles=500)
    filter_key = jrandom.key(1)
    quant_rec = current_particle_quantiles(lambda p: p.log_vol, quantiles=(0.05, 0.95))
    init_conds = tuple(TimeIncrement(cond.dt[i]) for i in range(2))
    cond_path = TimeIncrement(cond.dt[2:])
<<<<<<< HEAD
    log_w, _, log_mp, ess, (filt_lv,) = run_filter(
=======
    log_w, _, ess, (filt_lv, filt_quant) = run_filter(
>>>>>>> 87a0b225
        bpf,
        filter_key,
        params,
        obs,
        cond_path,
        initial_conditions=init_conds,
        observation_history=params.reference_emission,
        recorders=(mean_log_vol, quant_rec),
    )

    t = jnp.arange(filt_lv.shape[0])
    plt.figure(figsize=(10, 4))
    plt.plot(t, latent.log_vol, label="true")
    plt.plot(t, filt_lv, label="filtered")
    plt.fill_between(t, filt_quant[:, 0], filt_quant[:, 1], alpha=0.3, label="5%-95% quantile")
    plt.legend()
    plt.title("Log volatility")
    plt.tight_layout()
    plt.show()

    plt.figure(figsize=(10, 2))
    plt.plot(t, ess)
    plt.title("ESS")
    plt.tight_layout()
    plt.show()<|MERGE_RESOLUTION|>--- conflicted
+++ resolved
@@ -48,11 +48,8 @@
     quant_rec = current_particle_quantiles(lambda p: p.log_vol, quantiles=(0.05, 0.95))
     init_conds = tuple(TimeIncrement(cond.dt[i]) for i in range(2))
     cond_path = TimeIncrement(cond.dt[2:])
-<<<<<<< HEAD
-    log_w, _, log_mp, ess, (filt_lv,) = run_filter(
-=======
-    log_w, _, ess, (filt_lv, filt_quant) = run_filter(
->>>>>>> 87a0b225
+
+    log_w, _, log_mp, ess, (filt_lv,filt_quant) = run_filter(
         bpf,
         filter_key,
         params,
