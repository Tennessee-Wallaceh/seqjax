[build-system]
requires = ["hatchling"]
build-backend = "hatchling.build"


[project]
name = "seqjax"
version = "0.0.1"
authors = [
  { name="Tennessee Hickling", email="tennessee.hickling@bayesianshift.co.uk" },
]
description = "A jax package for expressing sequential models."
readme = "README.md"
requires-python = ">=3.12"
classifiers = [
    "Programming Language :: Python :: 3",
    "Operating System :: OS Independent",
]
license = "MIT"
license-files = ["LICENSE"]

dependencies = [
    "jax>=0.5.2",
    "equinox>=0.12.1",
    "jaxtyping>=0.2.38",
    "graphviz",
    "blackjax",
]

[project.optional-dependencies]
dev = [
    "ruff",
    "mypy>=0.950",
    "jupyter",
    "pre-commit",
    "matplotlib",
    "pytest",
]

[tool.hatch.build]
include = ["seqjax/*", "seqjax/py.typed"]

[tool.ruff]
extend-exclude = ["sketch.ipynb", "notebooks/*"]

[tool.ruff.lint]
select = ["E", "F"]
ignore = ["E501"]
[tool.ruff.lint.per-file-ignores]
"tests/*.py" = ["S101"]

[tool.mypy]
python_version = "3.12"

[[tool.mypy.overrides]]
<<<<<<< HEAD
module = ["seqjax.model.*", "seqjax.inference.buffered.*", "seqjax.inference.pmcmc.pmmh"]
ignore_errors = true

[[tool.mypy.overrides]]
module = ["seqjax.inference.vi"]
=======
module = [
    "seqjax.model.*",
    "seqjax.inference.buffered.*",
    "seqjax.inference.pmcmc.pmmh",
    "seqjax.inference.vi",
]
>>>>>>> 5eb29564
ignore_errors = true<|MERGE_RESOLUTION|>--- conflicted
+++ resolved
@@ -53,18 +53,14 @@
 python_version = "3.12"
 
 [[tool.mypy.overrides]]
-<<<<<<< HEAD
-module = ["seqjax.model.*", "seqjax.inference.buffered.*", "seqjax.inference.pmcmc.pmmh"]
-ignore_errors = true
-
-[[tool.mypy.overrides]]
-module = ["seqjax.inference.vi"]
-=======
 module = [
     "seqjax.model.*",
     "seqjax.inference.buffered.*",
     "seqjax.inference.pmcmc.pmmh",
     "seqjax.inference.vi",
 ]
->>>>>>> 5eb29564
+ignore_errors = true
+
+[[tool.mypy.overrides]]
+module = ["seqjax.inference.vi"]
 ignore_errors = true